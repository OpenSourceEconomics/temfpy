--- conflicted
+++ resolved
@@ -145,14 +145,8 @@
 
     Returns
     -------
-<<<<<<< HEAD
-    float
-        Optimal order quantity
-=======
-
     y : float
         Optimal order quantity.
->>>>>>> 887ab447
 
     Notes
     -----
