"""Test capabilities for uncertainty quantification.

This module contains a host of test models and functions often used in the uncertainty
quantification literate.

"""
import numpy as np


def borehole(x):
    r"""Borehole function.

<<<<<<< HEAD
    .. math::
        f(x) = \frac{2 \pi x_1 (x_2 - x_3)}{\ln{\left(x_4/x_5\right)} \left(1 +
        \frac{2 x_1 x_6}{\ln{(x_4/x_5)}x_5^2 x_7} + \frac{x_1}{x_8}\right)}
=======
    :math:`f(x) = \frac{2 \pi x_0 (x_1 - x_2)}{\ln{(x_3/x_4)} \Big(1 +
    \frac{2 x_0 x_5}{\ln{(x_3/x_4)}x_4^2 x_6} + \frac{x_0}{x_7}\Big)}`
>>>>>>> 41351d96

    Parameters
    ----------
    x : array_like
        Core parameters of the model with dimension 8.

    Returns
    -------
    float
        Flow rate in :math:`m^3/yr`.

    Notes
    -----
    The Borehole function was developed by Harper and Gupta [H1983]_
    to model steady state flow through a hypothetical borehole.
    It is widely used as a testing function for a variety of methods
    due to its simplicity and quick evaluation (e.g. [X2013]_).
    Harper and Gupta used the function originally to compare the results of a sensitivity
    analysis to results based on Latin hypercube sampling.

    References
    ----------
    .. [H1983] Harper, W. V., and Gupta, S. K. (1983)
        Sensitivity/uncertainty analysis of a borehole scenario comparing Latin hypercube sampling
        and deterministc sensitivity approaches.
        Office of Nuclear Waste Isolation, Battelle Memorial Institute.

    .. [X2013] Xiong, S., and Qian, P. Z., and Wu, C. J. (2013).
        Sequential design and analysis of high-accuracy and low-accuracy computer codes.
        Technometrics, 55(1), 37-46.


    Examples
    --------
    >>> x = [1, 2, 3, 4, 5, 6, 7, 8]
    >>> y = borehole(x)
    >>> np.testing.assert_almost_equal(y, 34.43500403827335)
    """
    assert len(x) == 8

    a = 2 * np.pi * x[0] * (x[1] - x[2])
    b = np.log(x[3] / x[4])
    c = 2 * x[0] * x[5]
    d = b * x[4] ** 2 * x[6]
    e = x[0] / x[7]
    rslt = a / (b * (1 + c / d + e))
    return rslt


def ishigami(x, a=7, b=0.05):
    r"""Ishigami function.

<<<<<<< HEAD
    .. math::
        f(x) = \sin(x_1) + a \sin^2(x_2) + b x_3^4 \sin(x_1)
=======
    :math:`f(x) = sin(x_0) + a sin^2(x_1) + b x_2^4 sin(x_0)`
>>>>>>> 41351d96

    Parameters
    ----------
    x : array_like
        Core parameters of the model with dimension 3.

    a : float, optional
        The default value is 7, as used by Sobol' and Levitan in [S1999]_.

    b : float, optional
        The default value is 0.05, as used by Sobol' and Levitan.


    Returns
    -------
    float
        Output domain

    Notes
    -----
    This function was specifically developed by Ishigami and Homma [I1990]_
    as a test function used for uncertainty analysis.
    It is characterized by its strong nonlinearity and nonmonotonicity.
    Sobol' and Levitan note that the Ishigami function has a strong dependence
    on :math:`x_2`.


    References
    ----------
    .. [I1990] Ishigami, T., and Homma, T. (1990).
        An importance quantification technique in uncertainty analysis for computer models.
        In: Uncertainty Modeling and Analysis, 1990. Proceedings.,
        First International Symposium on (pp. 398-403).

    .. [S1999] Sobol', I. M., and Levitan, Y. L (1999).
        On the use of variance reducing multipliers in Monte Carlo computations of a
        global sensitivity index.
        Computer Physics Communications, 117(1), 52-61.

    Examples
    --------
    >>> x = [1, 2, 3]
    >>> y = ishigami(x)
    >>> np.testing.assert_almost_equal(y, 10.037181146302519)
    """
    assert len(x) == 3

    rslt = (1 + b * x[2] ** 4) * np.sin(x[0]) + a * np.sin(x[1]) ** 2
    return rslt


def eoq_model(x, r=0.1):
    r"""Economic order quantity model.

    .. math::
        y = \sqrt{\frac{24 x_0 x_2}{r x_1}}

<<<<<<< HEAD
=======
    .. figure:: ../../docs/_static/images/fig-eoq-tradeoff.png
       :align: center

       Holding :math:`x_1` and :math:`x_2` constant,
       an increase in :math:`x_0` results in a decrease in the setup cost per unit,
       but an increase in capital cost increases as the stock of inventory increase.

>>>>>>> 41351d96
    Parameters
    ----------
    x : array_like
        Core parameters of the model.

    r : float, optional
        Annual interest rate (default value is 0.1).

    Returns
    -------
    y : float
        Optimal order quantity.

    Notes
    -----
    This function computes the optimal economic order quantity (EOQ) based on the model presented in
    [H1990]_. The EOQ minimizes the holding costs as well as ordering costs. The core parameters of
    the model are the units per months :math:`x_0`, the unit price of items in stock :math:`x_1`,
    and the setup costs of an order :math:`x_2`. The annual interest rate `r` is treated as an
    additional parameter.
    A historical perspective on the model is provided by [E1990]_. A brief description with the core
    equations is available in [W2020]_. The figure below illustrates the core trade-off in the
    model. Holding `x[1]` and `x[2]` constant, an increase in `x[0]` results in a decrease in
    the setup cost per unit, but an increase in capital cost increases as the stock of inventory
    increase.

    .. figure:: ../../docs/_static/images/fig-eoq-tradeoff.png
       :align: center

    References
    ----------
    .. [H1990] Harris, F. W. (1990).
        How many parts to make at once.
        Operations Research, 38(6), 947–950.

    .. [E1990] Erlenkotter, D. (1990).
        Ford Whitman Harris and the economic order quantity model.
        Operations Research, 38(6), 937–946.

    .. [W2020] Economic order quantity. (2020, April 3). In Wikipedia.
        Retrieved from
        `https://en.wikipedia.org/w/index.php\
        ?title=Economic_order_quantity&oldid=948881557 <https://en.wikipedia.org/w/index.php
        ?title=Economic_order_quantity&oldid=948881557>`_

    Examples
    --------
    >>> x = [1, 2, 3]
    >>> y = eoq_model(x, r=0.1)
    >>> np.testing.assert_almost_equal(y, 18.973665961010276)
    """
    m, c, s = x
    y = np.sqrt((24 * m * s) / (r * c))

    return y


def simple_linear_function(x):
    r"""Simple linear function.

    This function computes the sum of all elements of a given array.

    Parameters
    ----------
    x : array_like
        Array of summands

    Examples
    --------

    >>> x = [1, 2, 3]
    >>> y = simple_linear_function(x)
    >>> np.testing.assert_almost_equal(y, 6)
    """
    return sum(x)<|MERGE_RESOLUTION|>--- conflicted
+++ resolved
@@ -10,14 +10,9 @@
 def borehole(x):
     r"""Borehole function.
 
-<<<<<<< HEAD
     .. math::
         f(x) = \frac{2 \pi x_1 (x_2 - x_3)}{\ln{\left(x_4/x_5\right)} \left(1 +
         \frac{2 x_1 x_6}{\ln{(x_4/x_5)}x_5^2 x_7} + \frac{x_1}{x_8}\right)}
-=======
-    :math:`f(x) = \frac{2 \pi x_0 (x_1 - x_2)}{\ln{(x_3/x_4)} \Big(1 +
-    \frac{2 x_0 x_5}{\ln{(x_3/x_4)}x_4^2 x_6} + \frac{x_0}{x_7}\Big)}`
->>>>>>> 41351d96
 
     Parameters
     ----------
@@ -70,12 +65,8 @@
 def ishigami(x, a=7, b=0.05):
     r"""Ishigami function.
 
-<<<<<<< HEAD
     .. math::
         f(x) = \sin(x_1) + a \sin^2(x_2) + b x_3^4 \sin(x_1)
-=======
-    :math:`f(x) = sin(x_0) + a sin^2(x_1) + b x_2^4 sin(x_0)`
->>>>>>> 41351d96
 
     Parameters
     ----------
@@ -87,7 +78,6 @@
 
     b : float, optional
         The default value is 0.05, as used by Sobol' and Levitan.
-
 
     Returns
     -------
@@ -133,16 +123,6 @@
     .. math::
         y = \sqrt{\frac{24 x_0 x_2}{r x_1}}
 
-<<<<<<< HEAD
-=======
-    .. figure:: ../../docs/_static/images/fig-eoq-tradeoff.png
-       :align: center
-
-       Holding :math:`x_1` and :math:`x_2` constant,
-       an increase in :math:`x_0` results in a decrease in the setup cost per unit,
-       but an increase in capital cost increases as the stock of inventory increase.
-
->>>>>>> 41351d96
     Parameters
     ----------
     x : array_like
